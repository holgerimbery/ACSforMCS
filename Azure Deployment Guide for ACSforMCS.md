# Azure Deployment Guide for your-resource-base-name

<<<<<<< HEAD
This guide outlines the steps to deploy your-resource-base-name to Azure in a secure and stable way.

replace all apperances of "your-resource-base-name" in the configuration and scripts with an own name.
replace AgentPhoneNumber in keyvault settings with your phonenumber
=======
This guide outlines the steps to deploy ACSforMCS to Azure securely and stably.

Replace all appearances of "acsformcs" in the configuration and scripts with your own name.
Replace AgentPhoneNumber in kayvaultsettings with your phone number
>>>>>>> abcf61da

## 1. Infrastructure Setup

### Azure App Service

```powershell
# Create a resource group
$resourceGroup = "rg-your-resource-base-name-prod"
$location = "westeurope"
New-AzResourceGroup -Name $resourceGroup -Location $location

# Create an App Service Plan (P1V2 or above recommended for production)
New-AzAppServicePlan -ResourceGroupName $resourceGroup -Name "plan-your-resource-base-name" -Location $location -Tier "PremiumV2" -WorkerSize "Small" -NumberofWorkers 2

# Create the Web App
New-AzWebApp -ResourceGroupName $resourceGroup -Name "app-your-resource-base-name" -Location $location -AppServicePlan "plan-your-resource-base-name"
```

## 2. Security Measures
Enable Managed Identity
```powershell
# Enable system-assigned managed identity for the App Service
Set-AzWebApp -ResourceGroupName $resourceGroup -Name "app-your-resource-base-name" -AssignIdentity $true

# Grant the managed identity access to Key Vault secrets
$appIdentity = (Get-AzWebApp -ResourceGroupName $resourceGroup -Name "app-your-resource-base-name").Identity.PrincipalId
Set-AzKeyVaultAccessPolicy -VaultName "kv-your-resource-base-name" -ObjectId $appIdentity -PermissionsToSecrets get,list
```
Configure App Settings with Key Vault References
```powershell
# Configure app settings to use Key Vault references
$settings = @{
    "AcsConnectionString" = "@Microsoft.KeyVault(SecretUri=https://kv-your-resource-base-name.vault.azure.net/secrets/AcsConnectionString/)"
    "DirectLineSecret" = "@Microsoft.KeyVault(SecretUri=https://kv-your-resource-base-name.vault.azure.net/secrets/DirectLineSecret/)"
    "CognitiveServiceEndpoint" = "@Microsoft.KeyVault(SecretUri=https://kv-your-resource-base-name.vault.azure.net/secrets/CognitiveServiceEndpoint/)"
    "AgentPhoneNumber" = "+yourphonenumber" # Not sensitive, can be directly set
    "BaseUri" = "https://app-your-resource-base-name.azurewebsites.net/api/incomingCall"
    "ASPNETCORE_ENVIRONMENT" = "Production"
}

Set-AzWebApp -ResourceGroupName $resourceGroup -Name "app-your-resource-base-name" -AppSettings $settings
```

Configure TLS/SSL
```powershell
# Ensure HTTPS-only
Set-AzWebApp -ResourceGroupName $resourceGroup -Name "app-your-resource-base-name" -HttpsOnly $true

# Set minimum TLS version to 1.2
$apiVersion = "2018-02-01"
$webapp = Get-AzResource -ResourceGroupName $resourceGroup -ResourceName "app-your-resource-base-name" -ResourceType "Microsoft.Web/sites" -ApiVersion $apiVersion
$webapp.Properties.siteConfig.minTlsVersion = "1.2"
$webapp | Set-AzResource -ApiVersion $apiVersion -Force
```
## Application Insights for Monitoring

```powershell
# Create Application Insights resource
New-AzApplicationInsights -ResourceGroupName $resourceGroup -Name "appi-your-resource-base-name" -Location $location -Kind web

# Get the instrumentation key
$instrumentationKey = (Get-AzApplicationInsights -ResourceGroupName $resourceGroup -Name "appi-your-resource-base-name").InstrumentationKey

# Add Application Insights to the web app
$currentSettings = (Get-AzWebApp -ResourceGroupName $resourceGroup -Name "app-your-resource-base-name").SiteConfig.AppSettings
$newSettings = @{}
foreach ($setting in $currentSettings) {
    $newSettings[$setting.Name] = $setting.Value
}
$newSettings["APPLICATIONINSIGHTS_CONNECTION_STRING"] = "InstrumentationKey=$instrumentationKey"

Set-AzWebApp -ResourceGroupName $resourceGroup -Name "app-your-resource-base-name" -AppSettings $newSettings
```


## Deployment Configuration
CI/CD Pipeline with GitHub Actions
Create a .github/workflows/deploy-azure.yml file:
```yaml
name: Deploy to Azure

on:
  push:
    branches: [ main ]
  workflow_dispatch:

jobs:
  build-and-deploy:
    runs-on: ubuntu-latest
    
    steps:
    - uses: actions/checkout@v3
    
    - name: Setup .NET
      uses: actions/setup-dotnet@v3
      with:
        dotnet-version: '9.0.x'
        
    - name: Build and Test
      run: |
        dotnet restore
        dotnet build --configuration Release --no-restore
        dotnet test --configuration Release --no-build
        
    - name: Publish
      run: dotnet publish --configuration Release --output ./publish
      
    - name: Deploy to Azure Web App
      uses: azure/webapps-deploy@v2
      with:
        app-name: 'app-your-resource-base-name'
        publish-profile: ${{ secrets.AZURE_WEBAPP_PUBLISH_PROFILE }}
        package: ./publish
```

## Scaling Configuration
```powershell
# Configure auto-scaling
$rule1 = New-AzAutoscaleRule -MetricName "CpuPercentage" -MetricResourceId "/subscriptions/{subscription-id}/resourceGroups/$resourceGroup/providers/Microsoft.Web/serverFarms/plan-your-resource-base-name" -Operator "GreaterThan" -MetricStatistic "Average" -Threshold 70 -TimeAggregationOperator "Average" -ScaleActionCooldown 00:05:00 -ScaleActionDirection "Increase" -ScaleActionScaleType "ChangeCount" -ScaleActionValue 1

$rule2 = New-AzAutoscaleRule -MetricName "CpuPercentage" -MetricResourceId "/subscriptions/{subscription-id}/resourceGroups/$resourceGroup/providers/Microsoft.Web/serverFarms/plan-your-resource-base-name" -Operator "LessThan" -MetricStatistic "Average" -Threshold 30 -TimeAggregationOperator "Average" -ScaleActionCooldown 00:05:00 -ScaleActionDirection "Decrease" -ScaleActionScaleType "ChangeCount" -ScaleActionValue 1

$profile = New-AzAutoscaleProfile -Name "AutoscaleProfile" -DefaultCapacity 2 -MaximumCapacity 5 -MinimumCapacity 1 -Rule $rule1,$rule2 -RecurrenceFrequency "Week"

Add-AzAutoscaleSetting -ResourceGroupName $resourceGroup -Location $location -Name "app-your-resource-base-name-autoscale" -TargetResourceId "/subscriptions/{subscription-id}/resourceGroups/$resourceGroup/providers/Microsoft.Web/serverFarms/plan-your-resource-base-name" -AutoscaleProfile $profile
```

## Additional Production Readiness Steps
Configure Health Check Endpoint
```powershell
Set-AzWebApp -ResourceGroupName $resourceGroup -Name "app-your-resource-base-name" -HealthCheckPath "/health"
```

Configure Backup
```powershell
$storageAccount = New-AzStorageAccount -ResourceGroupName $resourceGroup -Name "styour-resource-base-namebackup" -Location $location -SkuName "Standard_LRS"
$storageAccountKey = (Get-AzStorageAccountKey -ResourceGroupName $resourceGroup -Name "styour-resource-base-namebackup")[0].Value
$container = New-AzStorageContainer -Name "webappbackups" -Context $storageAccount.Context

$backupConfig = New-Object Microsoft.Azure.Management.WebSites.Models.BackupRequest
$backupConfig.Enabled = $true
$backupConfig.StorageAccountUrl = "https://styour-resource-base-namebackup.blob.core.windows.net/webappbackups"
$backupConfig.BackupSchedule = New-Object Microsoft.Azure.Management.WebSites.Models.BackupSchedule
$backupConfig.BackupSchedule.FrequencyInterval = 1
$backupConfig.BackupSchedule.FrequencyUnit = "Day"
$backupConfig.BackupSchedule.KeepAtLeastOneBackup = $true
$backupConfig.BackupSchedule.RetentionPeriodInDays = 30

Set-AzWebAppBackupConfiguration -ResourceGroupName $resourceGroup -Name "app-your-resource-base-name" -BackupSchedule $backupConfig -StorageAccountUrl $storageAccountKey
```

Configure Azure Front Door for WAF and CDN
```powershell
# Create Azure Front Door profile
New-AzFrontDoor -ResourceGroupName $resourceGroup -Name "fd-your-resource-base-name" -FrontDoorName "your-resource-base-name" -BackendPoolName "appservice" -HealthProbePath "/health" -HostName "app-your-resource-base-name.azurewebsites.net"
```

Configure Alerts
```powershell
# Create an action group for notifications
$actionGroup = New-AzActionGroup -ResourceGroupName $resourceGroup -Name "ag-your-resource-base-name" -ShortName "your-resource-base-name" -Receiver @{
    "Name" = "email"
    "ReceiverType" = "email"
    "EmailAddress" = "admin@example.com"
}

# Create alerts for high CPU, memory, and failed requests
New-AzMetricAlertRule -ResourceGroupName $resourceGroup -Name "alert-highcpu" -TargetResourceId "/subscriptions/{subscription-id}/resourceGroups/$resourceGroup/providers/Microsoft.Web/serverFarms/plan-your-resource-base-name" -MetricName "CpuPercentage" -Operator "GreaterThan" -Threshold 80 -WindowSize "00:05:00" -TimeAggregation "Average" -Action $actionGroup
```

## Post-Deployment Verification
1. Health Check: Verify /health endpoint returns 200 OK
2.  End-to-End Test: Make a test call to confirm the entire flow works
3. Log Analysis: Check Application Insights for any errors or warnings
4. Performance Test: Run basic load tests to ensure stability under load

## Operational Considerations
Monitoring Strategy
* Set up dashboards in Azure Monitor to track:
  * Call success rates
  * Speech recognition accuracy
  * API response times
  * Error rates
Disaster Recovery
* Configure geo-redundant backups
* Document recovery procedures
* Test restoration processes quarterly
Security Auditing
* Enable diagnostic logs
* Set up regular security scanning
* Review access controls monthly

## Cost Optimization
* Review App Service plan sizing after initial load testing
* Configure auto-scaling to balance performance and cost
* Set up budget alerts to prevent unexpected charges<|MERGE_RESOLUTION|>--- conflicted
+++ resolved
@@ -1,16 +1,10 @@
 # Azure Deployment Guide for your-resource-base-name
 
-<<<<<<< HEAD
 This guide outlines the steps to deploy your-resource-base-name to Azure in a secure and stable way.
 
 replace all apperances of "your-resource-base-name" in the configuration and scripts with an own name.
 replace AgentPhoneNumber in keyvault settings with your phonenumber
-=======
-This guide outlines the steps to deploy ACSforMCS to Azure securely and stably.
-
-Replace all appearances of "acsformcs" in the configuration and scripts with your own name.
-Replace AgentPhoneNumber in kayvaultsettings with your phone number
->>>>>>> abcf61da
+
 
 ## 1. Infrastructure Setup
 
